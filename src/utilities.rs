//! This module contains common traits, errors, functions and the like not specific to matrices

/// A trait for comparing floats and similar structs
pub trait ApproxEq<T> {
    /// The delta format. This enables implementations for container types  i.e. T<Check>
    type Check;

    /// returns true if the difference is not greater than the specified tolerance
    fn approx_eq(&self, other: &T, tolerance: Self::Check) -> bool;

    /// It's recommended that the approximation returns the delta and tolerance comparison as well
    /// as the left and right values.
    ///
    /// Should panic if the absolute difference between the left and right value exceeds the
    /// specified tolerance
    fn assert_approx_eq(&self, other: &T, tolerance: Self::Check);
}

impl ApproxEq<f64> for f64 {
    type Check = f64;

    fn approx_eq(&self, other: &f64, tolerance: Self::Check) -> bool {
        (*self - *other).abs() <= tolerance
    }

    fn assert_approx_eq(&self, other: &f64, tolerance: Self::Check) {
        let delta = (*self - *other).abs();
        if delta > tolerance {
            panic!(
                r#"assertion failed: `(left ~= right) ± `{:?}`
    left: `{:?}`
    right: `{:?}`
    delta: `{:?}`"#,
                tolerance, self, other, delta
            )
        }
    }
}

impl ApproxEq<f32> for f32 {
    type Check = f32;

    fn approx_eq(&self, other: &f32, tolerance: Self::Check) -> bool {
        (*self - *other).abs() <= tolerance
    }

    fn assert_approx_eq(&self, other: &f32, tolerance: Self::Check) {
        let delta = (*self - *other).abs();
        if delta > tolerance {
            panic!(
                r#"assertion failed: `(left ~= right) ± `{:?}`
    left: `{:?}`
    right: `{:?}`
    delta: `{:?}`"#,
                tolerance, self, other, delta
            )
        }
    }
}

impl ApproxEq<Vec<f64>> for Vec<f64> {
    type Check = f64;

    fn approx_eq(&self, other: &Vec<f64>, tolerance: Self::Check) -> bool {
        self.iter()
            .zip(other)
            .any(|(&a, &b)| (a - b).abs() > tolerance)
    }

    fn assert_approx_eq(&self, other: &Vec<f64>, tolerance: Self::Check) {
        if self
            .iter()
            .zip(other)
            .any(|(&a, &b)| (a - b).abs() > tolerance)
        {
            panic!(
                r#"assertion failed: `(left ~= right) ± `{:?}`
    left: `{:?}`
    right: `{:?}`"#,
                tolerance, self, other
            )
        }
    }
}

#[cfg(test)]
mod tests {
    use super::*;

    #[test]
    fn approx_test() {
        let a: f64 = 0.0001;
        let b: f64 = 0.00011;

        a.assert_approx_eq(&b, 0.00002);

        let a: f32 = 0.0001;
        let b: f32 = 0.00011;

<<<<<<< HEAD
        let _ = &a.assert_approx_eq(&b, 0.00005);
        assert!(!a.approx_eq(&b, 0.000009));
=======
        a.assert_approx_eq(&b, 0.00005);
        assert_eq!(a.approx_eq(&b, 0.000009), false);
>>>>>>> 8ffb92cd
    }

    #[test]
    fn approx_vec() {
        let a = vec![1.0001, 1.0003, 1.00006];
        let b = vec![1.0001, 1.0003, 1.0001];

<<<<<<< HEAD
        let _ = &a.assert_approx_eq(&b, 0.00005);
        assert!(!a.approx_eq(&b, 0.0001));
=======
        a.assert_approx_eq(&b, 0.00005);
        assert_eq!(a.approx_eq(&b, 0.0001), false);
>>>>>>> 8ffb92cd
    }

    #[test]
    #[should_panic]
    fn approx_panic() {
        let a: f64 = 0.000001;
        let b: f64 = 0.0000011;
        a.assert_approx_eq(&b, 0.00000009)
    }
}<|MERGE_RESOLUTION|>--- conflicted
+++ resolved
@@ -97,13 +97,9 @@
         let a: f32 = 0.0001;
         let b: f32 = 0.00011;
 
-<<<<<<< HEAD
+
         let _ = &a.assert_approx_eq(&b, 0.00005);
         assert!(!a.approx_eq(&b, 0.000009));
-=======
-        a.assert_approx_eq(&b, 0.00005);
-        assert_eq!(a.approx_eq(&b, 0.000009), false);
->>>>>>> 8ffb92cd
     }
 
     #[test]
@@ -111,13 +107,10 @@
         let a = vec![1.0001, 1.0003, 1.00006];
         let b = vec![1.0001, 1.0003, 1.0001];
 
-<<<<<<< HEAD
+
         let _ = &a.assert_approx_eq(&b, 0.00005);
         assert!(!a.approx_eq(&b, 0.0001));
-=======
-        a.assert_approx_eq(&b, 0.00005);
-        assert_eq!(a.approx_eq(&b, 0.0001), false);
->>>>>>> 8ffb92cd
+
     }
 
     #[test]
