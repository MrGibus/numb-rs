/// With a focus on being concise: This macro will create a matrix using syntax similar to matlab
/// A semicolon ';' represends a new matrix row
/// # example 1:
/// ```
/// # use numb_rs::{mat, Dense};
/// # fn main() {
/// let a = mat![
///     0, 1, 2;
///     3, 4, 5
/// ];
/// # }
/// ```
/// will provide a 3x2 matrix as specified
///
/// # example 2:
/// It's also possible to initialise a matrix with a given value
/// This uses a different syntax to standard rust code due to a semicolon being used to denote a
/// row change. for instance:
/// ```
/// let x = [0.;5];
/// ```
/// is translated to:
/// ```
/// # use numb_rs::{mat, Dense};
/// # fn main() {
/// let x = mat![0. => 5, 1];
/// # }
/// ```
/// where 5, 1 represent m and n, i.e. the row and column lengths respectively
///
#[macro_export]
macro_rules! mat {
    // empty
    () => {
        Dense::new()
    };
    // standard
    ($($($item:expr),+);+) => {{
        let mut v = Vec::new();
        // underscored to surpress warnings
        let mut _n;
        let mut m = 0;
        $(
            _n = 0;
            $({
                v.push($item);
                _n += 1;
            })*
            m += 1;
        )*
        Dense{
            data: v,
            n: _n,
            m,
        }
    }};
    // fills an array with a value
    ($val:expr => $m: expr, $n: expr) => {{
        let mut v = Vec::new();
        for _ in 0..($m * $n) {
            v.push($val)
        }
        Dense {
            data: v,
            m: $m,
            n: $n,
        }
    }}
}

/// Creates a symmetrical matrix
/// The aim of this macro and associated struct is for saving space
/// # example:
/// ```
/// # use numb_rs::symmetric::Symmetric;
/// # use numb_rs::dense::Dense;
/// # use numb_rs::{mat, symmat};
///
/// # fn main() {
/// let a = symmat![
/// 0;
/// 1, 2;
/// 3, 4, 5
///
/// ];
///
/// assert_eq!(a[[1, 2]], a[[2, 1]]);
///
/// // equivalent to:
/// let b = mat![
/// 0, 1, 3;
/// 1, 2, 4;
/// 3, 4, 5
/// ];
///
/// assert_eq!(a, b);
/// # }
/// ```
#[macro_export]
macro_rules! symmat {
    ($($($item:expr),+);+) => {{
        let mut v = Vec::new();
        let mut n = 0;
        $(
        $({
            v.push($item);
        })*
            n += 1;
        )*

        Symmetric{
        data: v,
<<<<<<< HEAD
        n,
=======
        n: n,
        m: n,
>>>>>>> 8ffb92cd
        }
    }};
    // fills an array with a value
    // REVIEW: What if n is not an integer?
    ($val:expr => $n: expr) => {{
        let mut v = Vec::new();
        for _ in 0..($n * ( $n + 1 ) / 2) {
            v.push($val)
        }
        Symmetric{
            data: v,
            n: $n,
            m: $n,
        }
    }}
}<|MERGE_RESOLUTION|>--- conflicted
+++ resolved
@@ -110,12 +110,7 @@
 
         Symmetric{
         data: v,
-<<<<<<< HEAD
         n,
-=======
-        n: n,
-        m: n,
->>>>>>> 8ffb92cd
         }
     }};
     // fills an array with a value
